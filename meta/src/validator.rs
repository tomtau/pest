// pest. The Elegant Parser
// Copyright (c) 2018 Dragoș Tiselice
//
// Licensed under the Apache License, Version 2.0
// <LICENSE-APACHE or http://www.apache.org/licenses/LICENSE-2.0> or the MIT
// license <LICENSE-MIT or http://opensource.org/licenses/MIT>, at your
// option. All files in the project carrying such notice may not be copied,
// modified, or distributed except according to those terms.

use once_cell::sync::Lazy;
use std::collections::{HashMap, HashSet};

use pest::error::{Error, ErrorVariant, InputLocation};
use pest::iterators::Pairs;
use pest::Span;

use crate::parser::{ParserExpr, ParserNode, ParserRule, Rule};
use crate::UNICODE_PROPERTY_NAMES;

<<<<<<< HEAD
static RUST_KEYWORDS: Lazy<HashSet<&'static str>> = Lazy::new(|| {
    [
        "abstract", "alignof", "as", "become", "box", "break", "const", "continue", "crate", "do",
        "else", "enum", "extern", "false", "final", "fn", "for", "if", "impl", "in", "let", "loop",
        "macro", "match", "mod", "move", "mut", "offsetof", "override", "priv", "proc", "pure",
        "pub", "ref", "return", "Self", "self", "sizeof", "static", "struct", "super", "trait",
        "true", "type", "typeof", "unsafe", "unsized", "use", "virtual", "where", "while", "yield",
    ]
    .iter()
    .cloned()
    .collect()
});

static PEST_KEYWORDS: Lazy<HashSet<&'static str>> = Lazy::new(|| {
    [
        "_", "ANY", "DROP", "EOI", "PEEK", "PEEK_ALL", "POP", "POP_ALL", "PUSH", "SOI",
    ]
    .iter()
    .cloned()
    .collect()
});

static BUILTINS: Lazy<HashSet<&'static str>> = Lazy::new(|| {
    [
        "ANY",
        "DROP",
        "EOI",
        "PEEK",
        "PEEK_ALL",
        "POP",
        "POP_ALL",
        "SOI",
        "ASCII_DIGIT",
        "ASCII_NONZERO_DIGIT",
        "ASCII_BIN_DIGIT",
        "ASCII_OCT_DIGIT",
        "ASCII_HEX_DIGIT",
        "ASCII_ALPHA_LOWER",
        "ASCII_ALPHA_UPPER",
        "ASCII_ALPHA",
        "ASCII_ALPHANUMERIC",
        "ASCII",
        "NEWLINE",
    ]
    .iter()
    .cloned()
    .chain(UNICODE_PROPERTY_NAMES.iter().cloned())
    .collect::<HashSet<&str>>()
});

#[allow(clippy::needless_pass_by_value)]
=======
>>>>>>> 9b7192b3
pub fn validate_pairs(pairs: Pairs<Rule>) -> Result<Vec<&str>, Vec<Error<Rule>>> {
    let definitions: Vec<_> = pairs
        .clone()
        .filter(|pair| pair.as_rule() == Rule::grammar_rule)
        .map(|pair| pair.into_inner().next().unwrap().as_span())
        .collect();
    let called_rules: Vec<_> = pairs
        .clone()
        .filter(|pair| pair.as_rule() == Rule::grammar_rule)
        .flat_map(|pair| {
            pair.into_inner()
                .flatten()
                .skip(1)
                .filter(|pair| pair.as_rule() == Rule::identifier)
                .map(|pair| pair.as_span())
        })
        .collect();

    let mut errors = vec![];

    errors.extend(validate_rust_keywords(&definitions));
    errors.extend(validate_pest_keywords(&definitions));
    errors.extend(validate_already_defined(&definitions));
    errors.extend(validate_undefined(&definitions, &called_rules));

    if !errors.is_empty() {
        return Err(errors);
    }

    let definitions: HashSet<_> = definitions.iter().map(|span| span.as_str()).collect();
    let called_rules: HashSet<_> = called_rules.iter().map(|span| span.as_str()).collect();

    let defaults = called_rules.difference(&definitions);

    Ok(defaults.cloned().collect())
}

<<<<<<< HEAD
#[allow(clippy::implicit_hasher, clippy::ptr_arg)]
pub fn validate_rust_keywords(definitions: &Vec<Span>) -> Vec<Error<Rule>> {
=======
#[allow(clippy::ptr_arg)]
pub fn validate_rust_keywords<'i>(
    definitions: &Vec<Span<'i>>,
    rust_keywords: &HashSet<&str>,
) -> Vec<Error<Rule>> {
>>>>>>> 9b7192b3
    let mut errors = vec![];

    for definition in definitions {
        let name = definition.as_str();

        if RUST_KEYWORDS.contains(name) {
            errors.push(Error::new_from_span(
                ErrorVariant::CustomError {
                    message: format!("{} is a rust keyword", name),
                },
                *definition,
            ))
        }
    }

    errors
}

#[allow(clippy::ptr_arg)]
<<<<<<< HEAD
pub fn validate_pest_keywords(definitions: &Vec<Span>) -> Vec<Error<Rule>> {
=======
pub fn validate_pest_keywords<'i>(
    definitions: &Vec<Span<'i>>,
    pest_keywords: &HashSet<&str>,
) -> Vec<Error<Rule>> {
>>>>>>> 9b7192b3
    let mut errors = vec![];

    for definition in definitions {
        let name = definition.as_str();

        if PEST_KEYWORDS.contains(name) {
            errors.push(Error::new_from_span(
                ErrorVariant::CustomError {
                    message: format!("{} is a pest keyword", name),
                },
                *definition,
            ))
        }
    }

    errors
}

#[allow(clippy::ptr_arg)]
pub fn validate_already_defined(definitions: &Vec<Span>) -> Vec<Error<Rule>> {
    let mut errors = vec![];
    let mut defined = HashSet::new();

    for definition in definitions {
        let name = definition.as_str();

        if defined.contains(&name) {
            errors.push(Error::new_from_span(
                ErrorVariant::CustomError {
                    message: format!("rule {} already defined", name),
                },
                *definition,
            ))
        } else {
            defined.insert(name);
        }
    }

    errors
}

#[allow(clippy::ptr_arg)]
pub fn validate_undefined<'i>(
    definitions: &Vec<Span<'i>>,
    called_rules: &Vec<Span<'i>>,
) -> Vec<Error<Rule>> {
    let mut errors = vec![];
    let definitions: HashSet<_> = definitions.iter().map(|span| span.as_str()).collect();

    for rule in called_rules {
        let name = rule.as_str();

        if !definitions.contains(name) && !BUILTINS.contains(name) {
            errors.push(Error::new_from_span(
                ErrorVariant::CustomError {
                    message: format!("rule {} is undefined", name),
                },
                *rule,
            ))
        }
    }

    errors
}

#[allow(clippy::ptr_arg)]
pub fn validate_ast<'a, 'i: 'a>(rules: &'a Vec<ParserRule<'i>>) -> Vec<Error<Rule>> {
    let mut errors = vec![];

    errors.extend(validate_repetition(rules));
    errors.extend(validate_choices(rules));
    errors.extend(validate_whitespace_comment(rules));
    errors.extend(validate_left_recursion(rules));

    errors.sort_by_key(|error| match error.location {
        InputLocation::Span(span) => span,
        _ => unreachable!(),
    });

    errors
}

fn is_non_progressing<'i>(
    expr: &ParserExpr<'i>,
    rules: &HashMap<String, &ParserNode<'i>>,
    trace: &mut Vec<String>,
) -> bool {
    match *expr {
        ParserExpr::Str(ref string) => string.is_empty(),
        ParserExpr::Ident(ref ident) => {
            if ident == "soi" || ident == "eoi" {
                return true;
            }

            if !trace.contains(ident) {
                if let Some(node) = rules.get(ident) {
                    trace.push(ident.clone());
                    let result = is_non_progressing(&node.expr, rules, trace);
                    trace.pop().unwrap();

                    return result;
                }
            }

            false
        }
        ParserExpr::PosPred(_) => true,
        ParserExpr::NegPred(_) => true,
        ParserExpr::Seq(ref lhs, ref rhs) => {
            is_non_progressing(&lhs.expr, rules, trace)
                && is_non_progressing(&rhs.expr, rules, trace)
        }
        ParserExpr::Choice(ref lhs, ref rhs) => {
            is_non_progressing(&lhs.expr, rules, trace)
                || is_non_progressing(&rhs.expr, rules, trace)
        }
        _ => false,
    }
}

fn is_non_failing<'i>(
    expr: &ParserExpr<'i>,
    rules: &HashMap<String, &ParserNode<'i>>,
    trace: &mut Vec<String>,
) -> bool {
    match *expr {
        ParserExpr::Str(ref string) => string.is_empty(),
        ParserExpr::Ident(ref ident) => {
            if !trace.contains(ident) {
                if let Some(node) = rules.get(ident) {
                    trace.push(ident.clone());
                    let result = is_non_failing(&node.expr, rules, trace);
                    trace.pop().unwrap();

                    return result;
                }
            }

            false
        }
        ParserExpr::Opt(_) => true,
        ParserExpr::Rep(_) => true,
        ParserExpr::Seq(ref lhs, ref rhs) => {
            is_non_failing(&lhs.expr, rules, trace) && is_non_failing(&rhs.expr, rules, trace)
        }
        ParserExpr::Choice(ref lhs, ref rhs) => {
            is_non_failing(&lhs.expr, rules, trace) || is_non_failing(&rhs.expr, rules, trace)
        }
        _ => false,
    }
}

fn validate_repetition<'a, 'i: 'a>(rules: &'a [ParserRule<'i>]) -> Vec<Error<Rule>> {
    let mut result = vec![];
    let map = to_hash_map(rules);

    for rule in rules {
        let mut errors = rule.node
            .clone()
            .filter_map_top_down(|node| match node.expr {
                ParserExpr::Rep(ref other)
                | ParserExpr::RepOnce(ref other)
                | ParserExpr::RepMin(ref other, _) => {
                    if is_non_failing(&other.expr, &map, &mut vec![]) {
                        Some(Error::new_from_span(
                            ErrorVariant::CustomError {
                                message:
                                    "expression inside repetition cannot fail and will repeat \
                                     infinitely"
                                        .to_owned()
                            },
                            node.span
                        ))
                    } else if is_non_progressing(&other.expr, &map, &mut vec![]) {
                        Some(Error::new_from_span(
                            ErrorVariant::CustomError {
                                message:
                                    "expression inside repetition is non-progressing and will repeat \
                                     infinitely"
                                        .to_owned(),
                            },
                            node.span
                        ))
                    } else {
                        None
                    }
                }
                _ => None
            });

        result.append(&mut errors);
    }

    result
}

fn validate_choices<'a, 'i: 'a>(rules: &'a [ParserRule<'i>]) -> Vec<Error<Rule>> {
    let mut result = vec![];
    let map = to_hash_map(rules);

    for rule in rules {
        let mut errors = rule
            .node
            .clone()
            .filter_map_top_down(|node| match node.expr {
                ParserExpr::Choice(ref lhs, _) => {
                    let node = match lhs.expr {
                        ParserExpr::Choice(_, ref rhs) => rhs,
                        _ => lhs,
                    };

                    if is_non_failing(&node.expr, &map, &mut vec![]) {
                        Some(Error::new_from_span(
                            ErrorVariant::CustomError {
                                message:
                                    "expression cannot fail; following choices cannot be reached"
                                        .to_owned(),
                            },
                            node.span,
                        ))
                    } else {
                        None
                    }
                }
                _ => None,
            });

        result.append(&mut errors);
    }

    result
}

fn validate_whitespace_comment<'a, 'i: 'a>(rules: &'a [ParserRule<'i>]) -> Vec<Error<Rule>> {
    let map = to_hash_map(rules);

    rules
        .iter()
        .filter_map(|rule| {
            if rule.name == "WHITESPACE" || rule.name == "COMMENT" {
                if is_non_failing(&rule.node.expr, &map, &mut vec![]) {
                    Some(Error::new_from_span(
                        ErrorVariant::CustomError {
                            message: format!(
                                "{} cannot fail and will repeat infinitely",
                                &rule.name
                            ),
                        },
                        rule.node.span,
                    ))
                } else if is_non_progressing(&rule.node.expr, &map, &mut vec![]) {
                    Some(Error::new_from_span(
                        ErrorVariant::CustomError {
                            message: format!(
                                "{} is non-progressing and will repeat infinitely",
                                &rule.name
                            ),
                        },
                        rule.node.span,
                    ))
                } else {
                    None
                }
            } else {
                None
            }
        })
        .collect()
}

fn validate_left_recursion<'a, 'i: 'a>(rules: &'a [ParserRule<'i>]) -> Vec<Error<Rule>> {
    left_recursion(to_hash_map(rules))
}

fn to_hash_map<'a, 'i: 'a>(rules: &'a [ParserRule<'i>]) -> HashMap<String, &'a ParserNode<'i>> {
    rules.iter().map(|r| (r.name.clone(), &r.node)).collect()
}

fn left_recursion<'a, 'i: 'a>(rules: HashMap<String, &'a ParserNode<'i>>) -> Vec<Error<Rule>> {
    fn check_expr<'a, 'i: 'a>(
        node: &'a ParserNode<'i>,
        rules: &'a HashMap<String, &ParserNode<'i>>,
        trace: &mut Vec<String>,
    ) -> Option<Error<Rule>> {
        match node.expr.clone() {
            ParserExpr::Ident(other) => {
                if trace[0] == other {
                    trace.push(other);
                    let chain = trace
                        .iter()
                        .map(|ident| ident.as_ref())
                        .collect::<Vec<_>>()
                        .join(" -> ");

                    return Some(Error::new_from_span(
                        ErrorVariant::CustomError {
                            message: format!(
                                "rule {} is left-recursive ({}); pest::prec_climber might be useful \
                                 in this case",
                                node.span.as_str(),
                                chain
                            )
                        },
                        node.span
                    ));
                }

                if !trace.contains(&other) {
                    if let Some(node) = rules.get(&other) {
                        trace.push(other);
                        let result = check_expr(node, rules, trace);
                        trace.pop().unwrap();

                        return result;
                    }
                }

                None
            }
            ParserExpr::Seq(ref lhs, ref rhs) => {
                if is_non_failing(&lhs.expr, rules, &mut vec![trace.last().unwrap().clone()]) {
                    check_expr(rhs, rules, trace)
                } else {
                    check_expr(lhs, rules, trace)
                }
            }
            ParserExpr::Choice(ref lhs, ref rhs) => {
                check_expr(lhs, rules, trace).or_else(|| check_expr(rhs, rules, trace))
            }
            ParserExpr::Rep(ref node) => check_expr(node, rules, trace),
            ParserExpr::RepOnce(ref node) => check_expr(node, rules, trace),
            ParserExpr::Opt(ref node) => check_expr(node, rules, trace),
            ParserExpr::PosPred(ref node) => check_expr(node, rules, trace),
            ParserExpr::NegPred(ref node) => check_expr(node, rules, trace),
            ParserExpr::Push(ref node) => check_expr(node, rules, trace),
            _ => None,
        }
    }

    let mut errors = vec![];

    for (name, node) in &rules {
        let name = name.clone();

        if let Some(error) = check_expr(node, &rules, &mut vec![name]) {
            errors.push(error);
        }
    }

    errors
}

#[cfg(test)]
mod tests {
    use super::super::parser::{consume_rules, PestParser};
    use super::super::unwrap_or_report;
    use super::*;
    use pest::Parser;

    #[test]
    #[should_panic(expected = "grammar error

 --> 1:1
  |
1 | let = { \"a\" }
  | ^-^
  |
  = let is a rust keyword")]
    fn rust_keyword() {
        let input = "let = { \"a\" }";
        unwrap_or_report(validate_pairs(
            PestParser::parse(Rule::grammar_rules, input).unwrap(),
        ));
    }

    #[test]
    #[should_panic(expected = "grammar error

 --> 1:1
  |
1 | ANY = { \"a\" }
  | ^-^
  |
  = ANY is a pest keyword")]
    fn pest_keyword() {
        let input = "ANY = { \"a\" }";
        unwrap_or_report(validate_pairs(
            PestParser::parse(Rule::grammar_rules, input).unwrap(),
        ));
    }

    #[test]
    #[should_panic(expected = "grammar error

 --> 1:13
  |
1 | a = { \"a\" } a = { \"a\" }
  |             ^
  |
  = rule a already defined")]
    fn already_defined() {
        let input = "a = { \"a\" } a = { \"a\" }";
        unwrap_or_report(validate_pairs(
            PestParser::parse(Rule::grammar_rules, input).unwrap(),
        ));
    }

    #[test]
    #[should_panic(expected = "grammar error

 --> 1:7
  |
1 | a = { b }
  |       ^
  |
  = rule b is undefined")]
    fn undefined() {
        let input = "a = { b }";
        unwrap_or_report(validate_pairs(
            PestParser::parse(Rule::grammar_rules, input).unwrap(),
        ));
    }

    #[test]
    fn valid_recursion() {
        let input = "a = { \"\" ~ \"a\"? ~ \"a\"* ~ (\"a\" | \"b\") ~ a }";
        unwrap_or_report(consume_rules(
            PestParser::parse(Rule::grammar_rules, input).unwrap(),
        ));
    }

    #[test]
    #[should_panic(expected = "grammar error

 --> 1:16
  |
1 | WHITESPACE = { \"\" }
  |                ^^
  |
  = WHITESPACE cannot fail and will repeat infinitely")]
    fn non_failing_whitespace() {
        let input = "WHITESPACE = { \"\" }";
        unwrap_or_report(consume_rules(
            PestParser::parse(Rule::grammar_rules, input).unwrap(),
        ));
    }

    #[test]
    #[should_panic(expected = "grammar error

 --> 1:13
  |
1 | COMMENT = { soi }
  |             ^-^
  |
  = COMMENT is non-progressing and will repeat infinitely")]
    fn non_progressing_comment() {
        let input = "COMMENT = { soi }";
        unwrap_or_report(consume_rules(
            PestParser::parse(Rule::grammar_rules, input).unwrap(),
        ));
    }

    #[test]
    #[should_panic(expected = "grammar error

 --> 1:7
  |
1 | a = { (\"\")* }
  |       ^---^
  |
  = expression inside repetition cannot fail and will repeat infinitely")]
    fn non_failing_repetition() {
        let input = "a = { (\"\")* }";
        unwrap_or_report(consume_rules(
            PestParser::parse(Rule::grammar_rules, input).unwrap(),
        ));
    }

    #[test]
    #[should_panic(expected = "grammar error

 --> 1:18
  |
1 | a = { \"\" } b = { a* }
  |                  ^^
  |
  = expression inside repetition cannot fail and will repeat infinitely")]
    fn indirect_non_failing_repetition() {
        let input = "a = { \"\" } b = { a* }";
        unwrap_or_report(consume_rules(
            PestParser::parse(Rule::grammar_rules, input).unwrap(),
        ));
    }

    #[test]
    #[should_panic(expected = "grammar error

 --> 1:20
  |
1 | a = { \"a\" ~ (\"b\" ~ (\"\")*) }
  |                    ^---^
  |
  = expression inside repetition cannot fail and will repeat infinitely")]
    fn deep_non_failing_repetition() {
        let input = "a = { \"a\" ~ (\"b\" ~ (\"\")*) }";
        unwrap_or_report(consume_rules(
            PestParser::parse(Rule::grammar_rules, input).unwrap(),
        ));
    }

    #[test]
    #[should_panic(expected = "grammar error

 --> 1:7
  |
1 | a = { (\"\" ~ &\"a\" ~ !\"a\" ~ (soi | eoi))* }
  |       ^-------------------------------^
  |
  = expression inside repetition is non-progressing and will repeat infinitely")]
    fn non_progressing_repetition() {
        let input = "a = { (\"\" ~ &\"a\" ~ !\"a\" ~ (soi | eoi))* }";
        unwrap_or_report(consume_rules(
            PestParser::parse(Rule::grammar_rules, input).unwrap(),
        ));
    }

    #[test]
    #[should_panic(expected = "grammar error

 --> 1:20
  |
1 | a = { !\"a\" } b = { a* }
  |                    ^^
  |
  = expression inside repetition is non-progressing and will repeat infinitely")]
    fn indirect_non_progressing_repetition() {
        let input = "a = { !\"a\" } b = { a* }";
        unwrap_or_report(consume_rules(
            PestParser::parse(Rule::grammar_rules, input).unwrap(),
        ));
    }

    #[test]
    #[should_panic(expected = "grammar error

 --> 1:7
  |
1 | a = { a }
  |       ^
  |
  = rule a is left-recursive (a -> a); pest::prec_climber might be useful in this case")]
    fn simple_left_recursion() {
        let input = "a = { a }";
        unwrap_or_report(consume_rules(
            PestParser::parse(Rule::grammar_rules, input).unwrap(),
        ));
    }

    #[test]
    #[should_panic(expected = "grammar error

 --> 1:7
  |
1 | a = { b } b = { a }
  |       ^
  |
  = rule b is left-recursive (b -> a -> b); pest::prec_climber might be useful in this case

 --> 1:17
  |
1 | a = { b } b = { a }
  |                 ^
  |
  = rule a is left-recursive (a -> b -> a); pest::prec_climber might be useful in this case")]
    fn indirect_left_recursion() {
        let input = "a = { b } b = { a }";
        unwrap_or_report(consume_rules(
            PestParser::parse(Rule::grammar_rules, input).unwrap(),
        ));
    }

    #[test]
    #[should_panic(expected = "grammar error

 --> 1:39
  |
1 | a = { \"\" ~ \"a\"? ~ \"a\"* ~ (\"a\" | \"\") ~ a }
  |                                       ^
  |
  = rule a is left-recursive (a -> a); pest::prec_climber might be useful in this case")]
    fn non_failing_left_recursion() {
        let input = "a = { \"\" ~ \"a\"? ~ \"a\"* ~ (\"a\" | \"\") ~ a }";
        unwrap_or_report(consume_rules(
            PestParser::parse(Rule::grammar_rules, input).unwrap(),
        ));
    }

    #[test]
    #[should_panic(expected = "grammar error

 --> 1:13
  |
1 | a = { \"a\" | a }
  |             ^
  |
  = rule a is left-recursive (a -> a); pest::prec_climber might be useful in this case")]
    fn non_primary_choice_left_recursion() {
        let input = "a = { \"a\" | a }";
        unwrap_or_report(consume_rules(
            PestParser::parse(Rule::grammar_rules, input).unwrap(),
        ));
    }

    #[test]
    #[should_panic(expected = "grammar error

 --> 1:7
  |
1 | a = { \"a\"* | \"a\" | \"b\" }
  |       ^--^
  |
  = expression cannot fail; following choices cannot be reached")]
    fn lhs_non_failing_choice() {
        let input = "a = { \"a\"* | \"a\" | \"b\" }";
        unwrap_or_report(consume_rules(
            PestParser::parse(Rule::grammar_rules, input).unwrap(),
        ));
    }

    #[test]
    #[should_panic(expected = "grammar error

 --> 1:13
  |
1 | a = { \"a\" | \"a\"* | \"b\" }
  |             ^--^
  |
  = expression cannot fail; following choices cannot be reached")]
    fn lhs_non_failing_choice_middle() {
        let input = "a = { \"a\" | \"a\"* | \"b\" }";
        unwrap_or_report(consume_rules(
            PestParser::parse(Rule::grammar_rules, input).unwrap(),
        ));
    }

    #[test]
    #[should_panic(expected = "grammar error

 --> 1:7
  |
1 | a = { b | \"a\" } b = { \"b\"* | \"c\" }
  |       ^
  |
  = expression cannot fail; following choices cannot be reached

 --> 1:23
  |
1 | a = { b | \"a\" } b = { \"b\"* | \"c\" }
  |                       ^--^
  |
  = expression cannot fail; following choices cannot be reached")]
    fn lhs_non_failing_nested_choices() {
        let input = "a = { b | \"a\" } b = { \"b\"* | \"c\" }";
        unwrap_or_report(consume_rules(
            PestParser::parse(Rule::grammar_rules, input).unwrap(),
        ));
    }

    #[test]
    fn skip_can_be_defined() {
        let input = "skip = { \"\" }";
        unwrap_or_report(consume_rules(
            PestParser::parse(Rule::grammar_rules, input).unwrap(),
        ));
    }
}<|MERGE_RESOLUTION|>--- conflicted
+++ resolved
@@ -17,7 +17,6 @@
 use crate::parser::{ParserExpr, ParserNode, ParserRule, Rule};
 use crate::UNICODE_PROPERTY_NAMES;
 
-<<<<<<< HEAD
 static RUST_KEYWORDS: Lazy<HashSet<&'static str>> = Lazy::new(|| {
     [
         "abstract", "alignof", "as", "become", "box", "break", "const", "continue", "crate", "do",
@@ -68,9 +67,6 @@
     .collect::<HashSet<&str>>()
 });
 
-#[allow(clippy::needless_pass_by_value)]
-=======
->>>>>>> 9b7192b3
 pub fn validate_pairs(pairs: Pairs<Rule>) -> Result<Vec<&str>, Vec<Error<Rule>>> {
     let definitions: Vec<_> = pairs
         .clone()
@@ -108,16 +104,8 @@
     Ok(defaults.cloned().collect())
 }
 
-<<<<<<< HEAD
-#[allow(clippy::implicit_hasher, clippy::ptr_arg)]
+#[allow(clippy::ptr_arg)]
 pub fn validate_rust_keywords(definitions: &Vec<Span>) -> Vec<Error<Rule>> {
-=======
-#[allow(clippy::ptr_arg)]
-pub fn validate_rust_keywords<'i>(
-    definitions: &Vec<Span<'i>>,
-    rust_keywords: &HashSet<&str>,
-) -> Vec<Error<Rule>> {
->>>>>>> 9b7192b3
     let mut errors = vec![];
 
     for definition in definitions {
@@ -136,15 +124,7 @@
     errors
 }
 
-#[allow(clippy::ptr_arg)]
-<<<<<<< HEAD
 pub fn validate_pest_keywords(definitions: &Vec<Span>) -> Vec<Error<Rule>> {
-=======
-pub fn validate_pest_keywords<'i>(
-    definitions: &Vec<Span<'i>>,
-    pest_keywords: &HashSet<&str>,
-) -> Vec<Error<Rule>> {
->>>>>>> 9b7192b3
     let mut errors = vec![];
 
     for definition in definitions {
