// pest. The Elegant Parser
// Copyright (c) 2018 Dragoș Tiselice
//
// Licensed under the Apache License, Version 2.0
// <LICENSE-APACHE or http://www.apache.org/licenses/LICENSE-2.0> or the MIT
// license <LICENSE-MIT or http://opensource.org/licenses/MIT>, at your
// option. All files in the project carrying such notice may not be copied,
// modified, or distributed except according to those terms.

use proc_macro2::{Span, TokenStream};
use quote::{ToTokens, TokenStreamExt};
use syn::{self, Generics, Ident};

use pest_meta::ast::*;
use pest_meta::optimizer::*;
use pest_meta::UNICODE_PROPERTY_NAMES;

#[allow(clippy::needless_pass_by_value)]
pub fn generate(
    name: Ident,
    generics: &Generics,
    path: Option<String>,
    rules: Vec<OptimizedRule>,
    defaults: Vec<&str>,
    include_grammar: bool,
) -> TokenStream {
    let uses_eoi = defaults.iter().any(|name| *name == "EOI");

    let builtins = generate_builtin_rules();
    let include_fix = if include_grammar {
        match path {
            Some(ref path) => generate_include(&name, path),
            None => quote!(),
        }
    } else {
        quote!()
    };
    let rule_enum = generate_enum(&rules, uses_eoi);
    let patterns = generate_patterns(&rules, uses_eoi);
    let skip = generate_skip(&rules);

    let mut rules: Vec<_> = rules.into_iter().map(generate_rule).collect();
    rules.extend(builtins.into_iter().filter_map(|(builtin, tokens)| {
        if defaults.contains(&builtin) {
            Some(tokens)
        } else {
            None
        }
    }));

    let (impl_generics, ty_generics, where_clause) = generics.split_for_impl();

    let result = result_type();

    let parser_impl = quote! {
        #[allow(clippy::all)]
        impl #impl_generics ::pest::Parser<Rule> for #name #ty_generics #where_clause {
            fn parse<'i>(
                rule: Rule,
                input: &'i str
            ) -> #result<
                ::pest::iterators::Pairs<'i, Rule>,
                ::pest::error::Error<Rule>
            > {
                mod rules {
                    #![allow(clippy::upper_case_acronyms)]
                    pub mod hidden {
                        use super::super::Rule;
                        #skip
                    }

                    pub mod visible {
                        use super::super::Rule;
                        #( #rules )*
                    }

                    pub use self::visible::*;
                }

                ::pest::state(input, |state| {
                    match rule {
                        #patterns
                    }
                })
            }
        }
    };

    quote! {
        #include_fix
        #rule_enum
        #parser_impl
    }
}

// Note: All builtin rules should be validated as pest builtins in meta/src/validator.rs.
// Some should also be keywords.
fn generate_builtin_rules() -> Vec<(&'static str, TokenStream)> {
    let mut builtins = Vec::new();

    insert_builtin!(builtins, ANY, state.skip(1));
    insert_public_builtin!(
        builtins,
        EOI,
        state.rule(Rule::EOI, |state| state.end_of_input())
    );
    insert_builtin!(builtins, SOI, state.start_of_input());
    insert_builtin!(builtins, PEEK, state.stack_peek());
    insert_builtin!(builtins, PEEK_ALL, state.stack_match_peek());
    insert_builtin!(builtins, POP, state.stack_pop());
    insert_builtin!(builtins, POP_ALL, state.stack_match_pop());
    insert_builtin!(builtins, DROP, state.stack_drop());

    insert_builtin!(builtins, ASCII_DIGIT, state.match_range('0'..'9'));
    insert_builtin!(builtins, ASCII_NONZERO_DIGIT, state.match_range('1'..'9'));
    insert_builtin!(builtins, ASCII_BIN_DIGIT, state.match_range('0'..'1'));
    insert_builtin!(builtins, ASCII_OCT_DIGIT, state.match_range('0'..'7'));
    insert_builtin!(
        builtins,
        ASCII_HEX_DIGIT,
        state
            .match_range('0'..'9')
            .or_else(|state| state.match_range('a'..'f'))
            .or_else(|state| state.match_range('A'..'F'))
    );
    insert_builtin!(builtins, ASCII_ALPHA_LOWER, state.match_range('a'..'z'));
    insert_builtin!(builtins, ASCII_ALPHA_UPPER, state.match_range('A'..'Z'));
    insert_builtin!(
        builtins,
        ASCII_ALPHA,
        state
            .match_range('a'..'z')
            .or_else(|state| state.match_range('A'..'Z'))
    );
    insert_builtin!(
        builtins,
        ASCII_ALPHANUMERIC,
        state
            .match_range('a'..'z')
            .or_else(|state| state.match_range('A'..'Z'))
            .or_else(|state| state.match_range('0'..'9'))
    );
    insert_builtin!(builtins, ASCII, state.match_range('\x00'..'\x7f'));
    insert_builtin!(
        builtins,
        NEWLINE,
        state
            .match_string("\n")
            .or_else(|state| state.match_string("\r\n"))
            .or_else(|state| state.match_string("\r"))
    );

    let box_ty = box_type();

    for property in UNICODE_PROPERTY_NAMES {
        let property_ident: Ident = syn::parse_str(property).unwrap();
        // insert manually for #property substitution
        builtins.push((property, quote! {
            #[inline]
            #[allow(dead_code, non_snake_case, unused_variables)]
            fn #property_ident(state: #box_ty<::pest::ParserState<Rule>>) -> ::pest::ParseResult<#box_ty<::pest::ParserState<Rule>>> {
                state.match_char_by(::pest::unicode::#property_ident)
            }
        }));
    }
    builtins
}

// Needed because Cargo doesn't watch for changes in grammars.
fn generate_include(name: &Ident, path: &str) -> TokenStream {
    let const_name = Ident::new(&format!("_PEST_GRAMMAR_{}", name), Span::call_site());
    quote! {
        #[allow(non_upper_case_globals)]
        const #const_name: &'static str = include_str!(#path);
    }
}

fn generate_enum(rules: &[OptimizedRule], uses_eoi: bool) -> TokenStream {
    let rules = rules
        .iter()
        .map(|rule| Ident::new(rule.name.as_str(), Span::call_site()));
    if uses_eoi {
        quote! {
            #[allow(dead_code, non_camel_case_types, clippy::upper_case_acronyms)]
            #[derive(Clone, Copy, Debug, Eq, Hash, Ord, PartialEq, PartialOrd)]
            pub enum Rule {
                EOI,
                #( #rules ),*
            }
        }
    } else {
        quote! {
            #[allow(dead_code, non_camel_case_types, clippy::upper_case_acronyms)]
            #[derive(Clone, Copy, Debug, Eq, Hash, Ord, PartialEq, PartialOrd)]
            pub enum Rule {
                #( #rules ),*
            }
        }
    }
}

fn generate_patterns(rules: &[OptimizedRule], uses_eoi: bool) -> TokenStream {
    let mut rules: Vec<TokenStream> = rules
        .iter()
        .map(|rule| {
            let rule = Ident::new(rule.name.as_str(), Span::call_site());
            quote! {
                Rule::#rule => rules::#rule(state)
            }
        })
        .collect();

    if uses_eoi {
        rules.push(quote! {
            Rule::EOI => rules::EOI(state)
        });
    }

    quote! {
        #( #rules ),*
    }
}

fn generate_rule(rule: OptimizedRule) -> TokenStream {
    let name = Ident::new(&rule.name, Span::call_site());
    let expr = if rule.ty == RuleType::Atomic || rule.ty == RuleType::CompoundAtomic {
        generate_expr_atomic(rule.expr)
    } else if name == "WHITESPACE" || name == "COMMENT" {
        let atomic = generate_expr_atomic(rule.expr);

        quote! {
            state.atomic(::pest::Atomicity::Atomic, |state| {
                #atomic
            })
        }
    } else {
        generate_expr(rule.expr)
    };

    let box_ty = box_type();

    match rule.ty {
        RuleType::Normal => quote! {
            #[inline]
            #[allow(non_snake_case, unused_variables)]
            pub fn #name(state: #box_ty<::pest::ParserState<Rule>>) -> ::pest::ParseResult<#box_ty<::pest::ParserState<Rule>>> {
                state.rule(Rule::#name, |state| {
                    #expr
                })
            }
        },
        RuleType::Silent => quote! {
            #[inline]
            #[allow(non_snake_case, unused_variables)]
            pub fn #name(state: #box_ty<::pest::ParserState<Rule>>) -> ::pest::ParseResult<#box_ty<::pest::ParserState<Rule>>> {
                #expr
            }
        },
        RuleType::Atomic => quote! {
            #[inline]
            #[allow(non_snake_case, unused_variables)]
            pub fn #name(state: #box_ty<::pest::ParserState<Rule>>) -> ::pest::ParseResult<#box_ty<::pest::ParserState<Rule>>> {
                state.rule(Rule::#name, |state| {
                    state.atomic(::pest::Atomicity::Atomic, |state| {
                        #expr
                    })
                })
            }
        },
        RuleType::CompoundAtomic => quote! {
            #[inline]
            #[allow(non_snake_case, unused_variables)]
            pub fn #name(state: #box_ty<::pest::ParserState<Rule>>) -> ::pest::ParseResult<#box_ty<::pest::ParserState<Rule>>> {
                state.atomic(::pest::Atomicity::CompoundAtomic, |state| {
                    state.rule(Rule::#name, |state| {
                        #expr
                    })
                })
            }
        },
        RuleType::NonAtomic => quote! {
            #[inline]
            #[allow(non_snake_case, unused_variables)]
            pub fn #name(state: #box_ty<::pest::ParserState<Rule>>) -> ::pest::ParseResult<#box_ty<::pest::ParserState<Rule>>> {
                state.atomic(::pest::Atomicity::NonAtomic, |state| {
                    state.rule(Rule::#name, |state| {
                        #expr
                    })
                })
            }
        },
    }
}

fn generate_skip(rules: &[OptimizedRule]) -> TokenStream {
    let whitespace = rules.iter().any(|rule| rule.name == "WHITESPACE");
    let comment = rules.iter().any(|rule| rule.name == "COMMENT");

    match (whitespace, comment) {
        (false, false) => generate_rule!(skip, Ok(state)),
        (true, false) => generate_rule!(
            skip,
            if state.atomicity() == ::pest::Atomicity::NonAtomic {
                state.repeat(|state| super::visible::WHITESPACE(state))
            } else {
                Ok(state)
            }
        ),
        (false, true) => generate_rule!(
            skip,
            if state.atomicity() == ::pest::Atomicity::NonAtomic {
                state.repeat(|state| super::visible::COMMENT(state))
            } else {
                Ok(state)
            }
        ),
        (true, true) => generate_rule!(
            skip,
            if state.atomicity() == ::pest::Atomicity::NonAtomic {
                state.sequence(|state| {
                    state
                        .repeat(|state| super::visible::WHITESPACE(state))
                        .and_then(|state| {
                            state.repeat(|state| {
                                state.sequence(|state| {
                                    super::visible::COMMENT(state).and_then(|state| {
                                        state.repeat(|state| super::visible::WHITESPACE(state))
                                    })
                                })
                            })
                        })
                })
            } else {
                Ok(state)
            }
        ),
    }
}

fn generate_expr(expr: OptimizedExpr) -> TokenStream {
    match expr {
        OptimizedExpr::Str(string) => {
            quote! {
                state.match_string(#string)
            }
        }
        OptimizedExpr::Insens(string) => {
            quote! {
                state.match_insensitive(#string)
            }
        }
        OptimizedExpr::Range(start, end) => {
            let start = start.chars().next().unwrap();
            let end = end.chars().next().unwrap();

            quote! {
                state.match_range(#start..#end)
            }
        }
        OptimizedExpr::Ident(ident) => {
            let ident = Ident::new(&ident, Span::call_site());
            quote! { self::#ident(state) }
        }
        OptimizedExpr::PeekSlice(start, end_) => {
            let end = QuoteOption(end_);
            quote! {
                state.stack_match_peek_slice(#start, #end, ::pest::MatchDir::BottomToTop)
            }
        }
        OptimizedExpr::PosPred(expr) => {
            let expr = generate_expr(*expr);

            quote! {
                state.lookahead(true, |state| {
                    #expr
                })
            }
        }
        OptimizedExpr::NegPred(expr) => {
            let expr = generate_expr(*expr);

            quote! {
                state.lookahead(false, |state| {
                    #expr
                })
            }
        }
        OptimizedExpr::Seq(lhs, rhs) => {
            let head = generate_expr(*lhs);
            let mut tail = vec![];
            let mut current = *rhs;

            while let OptimizedExpr::Seq(lhs, rhs) = current {
                tail.push(generate_expr(*lhs));
                current = *rhs;
            }
            tail.push(generate_expr(current));

            quote! {
                state.sequence(|state| {
                    #head
                    #(
                        .and_then(|state| {
                            super::hidden::skip(state)
                        }).and_then(|state| {
                            #tail
                        })
                    )*
                })
            }
        }
        OptimizedExpr::Choice(lhs, rhs) => {
            let head = generate_expr(*lhs);
            let mut tail = vec![];
            let mut current = *rhs;

            while let OptimizedExpr::Choice(lhs, rhs) = current {
                tail.push(generate_expr(*lhs));
                current = *rhs;
            }
            tail.push(generate_expr(current));

            quote! {
                #head
                #(
                    .or_else(|state| {
                        #tail
                    })
                )*
            }
        }
        OptimizedExpr::Opt(expr) => {
            let expr = generate_expr(*expr);

            quote! {
                state.optional(|state| {
                    #expr
                })
            }
        }
        OptimizedExpr::Rep(expr) => {
            let expr = generate_expr(*expr);

            quote! {
                state.sequence(|state| {
                    state.optional(|state| {
                        #expr.and_then(|state| {
                            state.repeat(|state| {
                                state.sequence(|state| {
                                    super::hidden::skip(
                                        state
                                    ).and_then(|state| {
                                        #expr
                                    })
                                })
                            })
                        })
                    })
                })
            }
        }
        OptimizedExpr::Skip(strings) => {
            quote! {
                let strings = [#(#strings),*];

                state.skip_until(&strings)
            }
        }
        OptimizedExpr::Push(expr) => {
            let expr = generate_expr(*expr);

            quote! {
                state.stack_push(|state| #expr)
            }
        }
        OptimizedExpr::RestoreOnErr(expr) => {
            let expr = generate_expr(*expr);

            quote! {
                state.restore_on_err(|state| #expr)
            }
        }
    }
}

fn generate_expr_atomic(expr: OptimizedExpr) -> TokenStream {
    match expr {
        OptimizedExpr::Str(string) => {
            quote! {
                state.match_string(#string)
            }
        }
        OptimizedExpr::Insens(string) => {
            quote! {
                state.match_insensitive(#string)
            }
        }
        OptimizedExpr::Range(start, end) => {
            let start = start.chars().next().unwrap();
            let end = end.chars().next().unwrap();

            quote! {
                state.match_range(#start..#end)
            }
        }
        OptimizedExpr::Ident(ident) => {
            let ident = Ident::new(&ident, Span::call_site());
            quote! { self::#ident(state) }
        }
        OptimizedExpr::PeekSlice(start, end_) => {
            let end = QuoteOption(end_);
            quote! {
                state.stack_match_peek_slice(#start, #end, ::pest::MatchDir::BottomToTop)
            }
        }
        OptimizedExpr::PosPred(expr) => {
            let expr = generate_expr_atomic(*expr);

            quote! {
                state.lookahead(true, |state| {
                    #expr
                })
            }
        }
        OptimizedExpr::NegPred(expr) => {
            let expr = generate_expr_atomic(*expr);

            quote! {
                state.lookahead(false, |state| {
                    #expr
                })
            }
        }
        OptimizedExpr::Seq(lhs, rhs) => {
            let head = generate_expr_atomic(*lhs);
            let mut tail = vec![];
            let mut current = *rhs;

            while let OptimizedExpr::Seq(lhs, rhs) = current {
                tail.push(generate_expr_atomic(*lhs));
                current = *rhs;
            }
            tail.push(generate_expr_atomic(current));

            quote! {
                state.sequence(|state| {
                    #head
                    #(
                        .and_then(|state| {
                            #tail
                        })
                    )*
                })
            }
        }
        OptimizedExpr::Choice(lhs, rhs) => {
            let head = generate_expr_atomic(*lhs);
            let mut tail = vec![];
            let mut current = *rhs;

            while let OptimizedExpr::Choice(lhs, rhs) = current {
                tail.push(generate_expr_atomic(*lhs));
                current = *rhs;
            }
            tail.push(generate_expr_atomic(current));

            quote! {
                #head
                #(
                    .or_else(|state| {
                        #tail
                    })
                )*
            }
        }
        OptimizedExpr::Opt(expr) => {
            let expr = generate_expr_atomic(*expr);

            quote! {
                state.optional(|state| {
                    #expr
                })
            }
        }
        OptimizedExpr::Rep(expr) => {
            let expr = generate_expr_atomic(*expr);

            quote! {
                state.repeat(|state| {
                    #expr
                })
            }
        }
        OptimizedExpr::Skip(strings) => {
            quote! {
                let strings = [#(#strings),*];

                state.skip_until(&strings)
            }
        }
        OptimizedExpr::Push(expr) => {
            let expr = generate_expr_atomic(*expr);

            quote! {
                state.stack_push(|state| #expr)
            }
        }
        OptimizedExpr::RestoreOnErr(expr) => {
            let expr = generate_expr_atomic(*expr);

            quote! {
                state.restore_on_err(|state| #expr)
            }
        }
    }
}

struct QuoteOption<T>(Option<T>);

impl<T: ToTokens> ToTokens for QuoteOption<T> {
    fn to_tokens(&self, tokens: &mut TokenStream) {
        let option = option_type();
        tokens.append_all(match self.0 {
            Some(ref t) => quote! { #option::Some(#t) },
            None => quote! { #option::None },
        });
    }
}

fn box_type() -> TokenStream {
    #[cfg(feature = "std")]
    quote! { ::std::boxed::Box }

    #[cfg(not(feature = "std"))]
    quote! { ::alloc::boxed::Box }
}

fn result_type() -> TokenStream {
    #[cfg(feature = "std")]
    quote! { ::std::result::Result }

    #[cfg(not(feature = "std"))]
    quote! { ::core::result::Result }
}

fn option_type() -> TokenStream {
    #[cfg(feature = "std")]
    quote! { ::std::option::Option }

    #[cfg(not(feature = "std"))]
    quote! { ::core::option::Option }
}

#[cfg(test)]
mod tests {
    use super::*;

    #[test]
    fn rule_enum_simple() {
        let rules = vec![OptimizedRule {
            name: "f".to_owned(),
            ty: RuleType::Normal,
            expr: OptimizedExpr::Ident("g".to_owned()),
        }];

        assert_eq!(
            generate_enum(&rules, false).to_string(),
            quote! {
                #[allow(dead_code, non_camel_case_types, clippy::upper_case_acronyms)]
                #[derive(Clone, Copy, Debug, Eq, Hash, Ord, PartialEq, PartialOrd)]
                pub enum Rule {
                    f
                }
            }
            .to_string()
        );
    }

    #[test]
    fn sequence() {
        let expr = OptimizedExpr::Seq(
            Box::new(OptimizedExpr::Str("a".to_owned())),
            Box::new(OptimizedExpr::Seq(
                Box::new(OptimizedExpr::Str("b".to_owned())),
                Box::new(OptimizedExpr::Seq(
                    Box::new(OptimizedExpr::Str("c".to_owned())),
                    Box::new(OptimizedExpr::Str("d".to_owned())),
                )),
            )),
        );

        assert_eq!(
            generate_expr(expr).to_string(),
            quote! {
                state.sequence(|state| {
                    state.match_string("a").and_then(|state| {
                        super::hidden::skip(state)
                    }).and_then(|state| {
                        state.match_string("b")
                    }).and_then(|state| {
                        super::hidden::skip(state)
                    }).and_then(|state| {
                        state.match_string("c")
                    }).and_then(|state| {
                        super::hidden::skip(state)
                    }).and_then(|state| {
                        state.match_string("d")
                    })
                })
            }
            .to_string()
        );
    }

    #[test]
    fn sequence_atomic() {
        let expr = OptimizedExpr::Seq(
            Box::new(OptimizedExpr::Str("a".to_owned())),
            Box::new(OptimizedExpr::Seq(
                Box::new(OptimizedExpr::Str("b".to_owned())),
                Box::new(OptimizedExpr::Seq(
                    Box::new(OptimizedExpr::Str("c".to_owned())),
                    Box::new(OptimizedExpr::Str("d".to_owned())),
                )),
            )),
        );

        assert_eq!(
            generate_expr_atomic(expr).to_string(),
            quote! {
                state.sequence(|state| {
                    state.match_string("a").and_then(|state| {
                        state.match_string("b")
                    }).and_then(|state| {
                        state.match_string("c")
                    }).and_then(|state| {
                        state.match_string("d")
                    })
                })
            }
            .to_string()
        );
    }

    #[test]
    fn choice() {
        let expr = OptimizedExpr::Choice(
            Box::new(OptimizedExpr::Str("a".to_owned())),
            Box::new(OptimizedExpr::Choice(
                Box::new(OptimizedExpr::Str("b".to_owned())),
                Box::new(OptimizedExpr::Choice(
                    Box::new(OptimizedExpr::Str("c".to_owned())),
                    Box::new(OptimizedExpr::Str("d".to_owned())),
                )),
            )),
        );

        assert_eq!(
            generate_expr(expr).to_string(),
            quote! {
                state.match_string("a").or_else(|state| {
                    state.match_string("b")
                }).or_else(|state| {
                    state.match_string("c")
                }).or_else(|state| {
                    state.match_string("d")
                })
            }
            .to_string()
        );
    }

    #[test]
    fn choice_atomic() {
        let expr = OptimizedExpr::Choice(
            Box::new(OptimizedExpr::Str("a".to_owned())),
            Box::new(OptimizedExpr::Choice(
                Box::new(OptimizedExpr::Str("b".to_owned())),
                Box::new(OptimizedExpr::Choice(
                    Box::new(OptimizedExpr::Str("c".to_owned())),
                    Box::new(OptimizedExpr::Str("d".to_owned())),
                )),
            )),
        );

        assert_eq!(
            generate_expr_atomic(expr).to_string(),
            quote! {
                state.match_string("a").or_else(|state| {
                    state.match_string("b")
                }).or_else(|state| {
                    state.match_string("c")
                }).or_else(|state| {
                    state.match_string("d")
                })
            }
            .to_string()
        );
    }

    #[test]
    fn skip() {
        let expr = OptimizedExpr::Skip(vec!["a".to_owned(), "b".to_owned()]);

        assert_eq!(
            generate_expr_atomic(expr).to_string(),
            quote! {
                let strings = ["a", "b"];

                state.skip_until(&strings)
            }
            .to_string()
        );
    }

    #[test]
    fn expr_complex() {
        let expr = OptimizedExpr::Choice(
            Box::new(OptimizedExpr::Ident("a".to_owned())),
            Box::new(OptimizedExpr::Seq(
                Box::new(OptimizedExpr::Range("a".to_owned(), "b".to_owned())),
                Box::new(OptimizedExpr::Seq(
                    Box::new(OptimizedExpr::NegPred(Box::new(OptimizedExpr::Rep(
                        Box::new(OptimizedExpr::Insens("b".to_owned())),
                    )))),
                    Box::new(OptimizedExpr::PosPred(Box::new(OptimizedExpr::Opt(
                        Box::new(OptimizedExpr::Rep(Box::new(OptimizedExpr::Choice(
                            Box::new(OptimizedExpr::Str("c".to_owned())),
                            Box::new(OptimizedExpr::Str("d".to_owned())),
                        )))),
                    )))),
                )),
            )),
        );

        let sequence = quote! {
            state.sequence(|state| {
                super::hidden::skip(state).and_then(
                    |state| {
                        state.match_insensitive("b")
                    }
                )
            })
        };
        let repeat = quote! {
            state.repeat(|state| {
                state.sequence(|state| {
                    super::hidden::skip(state).and_then(|state| {
                        state.match_string("c")
                            .or_else(|state| {
                                state.match_string("d")
                            })
                     })
                })
            })
        };
        assert_eq!(
            generate_expr(expr).to_string(),
            quote! {
                self::a(state).or_else(|state| {
                    state.sequence(|state| {
                        state.match_range('a'..'b').and_then(|state| {
                            super::hidden::skip(state)
                        }).and_then(|state| {
                            state.lookahead(false, |state| {
                                state.sequence(|state| {
                                    state.optional(|state| {
                                        state.match_insensitive(
                                            "b"
                                        ).and_then(|state| {
                                            state.repeat(|state| {
                                                #sequence
                                            })
                                        })
                                    })
                                })
                            })
                        }).and_then(|state| {
                            super::hidden::skip(state)
                        }).and_then(|state| {
                            state.lookahead(true, |state| {
                                state.optional(|state| {
                                    state.sequence(|state| {
                                        state.optional(|state| {
                                            state.match_string("c")
                                            .or_else(|state| {
                                                state.match_string("d")
                                            }).and_then(|state| {
                                                #repeat
                                            })
                                        })
                                    })
                                })
                            })
                        })
                    })
                })
            }
            .to_string()
        );
    }

    #[test]
    fn expr_complex_atomic() {
        let expr = OptimizedExpr::Choice(
            Box::new(OptimizedExpr::Ident("a".to_owned())),
            Box::new(OptimizedExpr::Seq(
                Box::new(OptimizedExpr::Range("a".to_owned(), "b".to_owned())),
                Box::new(OptimizedExpr::Seq(
                    Box::new(OptimizedExpr::NegPred(Box::new(OptimizedExpr::Rep(
                        Box::new(OptimizedExpr::Insens("b".to_owned())),
                    )))),
                    Box::new(OptimizedExpr::PosPred(Box::new(OptimizedExpr::Opt(
                        Box::new(OptimizedExpr::Rep(Box::new(OptimizedExpr::Choice(
                            Box::new(OptimizedExpr::Str("c".to_owned())),
                            Box::new(OptimizedExpr::Str("d".to_owned())),
                        )))),
                    )))),
                )),
            )),
        );

        assert_eq!(
            generate_expr_atomic(expr).to_string(),
            quote! {
                self::a(state).or_else(|state| {
                    state.sequence(|state| {
                        state.match_range('a'..'b').and_then(|state| {
                            state.lookahead(false, |state| {
                                state.repeat(|state| {
                                    state.match_insensitive("b")
                                })
                            })
                        }).and_then(|state| {
                            state.lookahead(true, |state| {
                                state.optional(|state| {
                                    state.repeat(|state| {
                                        state.match_string("c")
                                           .or_else(|state| {
                                            state.match_string("d")
                                        })
                                    })
                                })
                            })
                        })
                    })
                })
            }
            .to_string()
        );
    }

    #[test]
    fn generate_complete() {
        let name = Ident::new("MyParser", Span::call_site());
        let generics = Generics::default();
        let rules = vec![OptimizedRule {
            name: "a".to_owned(),
            ty: RuleType::Silent,
            expr: OptimizedExpr::Str("b".to_owned()),
        }];
        let defaults = vec!["ANY"];
<<<<<<< HEAD
        let mut current_dir = std::env::current_dir().expect("Unable to get current directory");
        current_dir.push("test.pest");
        let test_path = current_dir.to_str().expect("path contains invalid unicode");
        let result = result_type();
        let box_ty = box_type();
=======
>>>>>>> 9acced92
        assert_eq!(
            generate(name, &generics, Some(String::from("test.pest")), rules, defaults, true).to_string(),
            quote! {
                #[allow(non_upper_case_globals)]
                const _PEST_GRAMMAR_MyParser: &'static str = include_str!("test.pest");

                #[allow(dead_code, non_camel_case_types, clippy::upper_case_acronyms)]
                #[derive(Clone, Copy, Debug, Eq, Hash, Ord, PartialEq, PartialOrd)]
                pub enum Rule {
                    a
                }

                #[allow(clippy::all)]
                impl ::pest::Parser<Rule> for MyParser {
                    fn parse<'i>(
                        rule: Rule,
                        input: &'i str
                    ) -> #result<
                        ::pest::iterators::Pairs<'i, Rule>,
                        ::pest::error::Error<Rule>
                    > {
                        mod rules {
                            #![allow(clippy::upper_case_acronyms)]
                            pub mod hidden {
                                use super::super::Rule;

                                #[inline]
                                #[allow(dead_code, non_snake_case, unused_variables)]
                                pub fn skip(state: #box_ty<::pest::ParserState<Rule>>) -> ::pest::ParseResult<#box_ty<::pest::ParserState<Rule>>> {
                                    Ok(state)
                                }
                            }

                            pub mod visible {
                                use super::super::Rule;

                                #[inline]
                                #[allow(non_snake_case, unused_variables)]
                                pub fn a(state: #box_ty<::pest::ParserState<Rule>>) -> ::pest::ParseResult<#box_ty<::pest::ParserState<Rule>>> {
                                    state.match_string("b")
                                }

                                #[inline]
                                #[allow(dead_code, non_snake_case, unused_variables)]
                                pub fn ANY(state: #box_ty<::pest::ParserState<Rule>>) -> ::pest::ParseResult<#box_ty<::pest::ParserState<Rule>>> {
                                    state.skip(1)
                                }
                            }

                            pub use self::visible::*;
                        }

                        ::pest::state(input, |state| {
                            match rule {
                                Rule::a => rules::a(state)
                            }
                        })
                    }
                }
            }.to_string()
        );
    }
}<|MERGE_RESOLUTION|>--- conflicted
+++ resolved
@@ -960,14 +960,8 @@
             expr: OptimizedExpr::Str("b".to_owned()),
         }];
         let defaults = vec!["ANY"];
-<<<<<<< HEAD
-        let mut current_dir = std::env::current_dir().expect("Unable to get current directory");
-        current_dir.push("test.pest");
-        let test_path = current_dir.to_str().expect("path contains invalid unicode");
         let result = result_type();
         let box_ty = box_type();
-=======
->>>>>>> 9acced92
         assert_eq!(
             generate(name, &generics, Some(String::from("test.pest")), rules, defaults, true).to_string(),
             quote! {
